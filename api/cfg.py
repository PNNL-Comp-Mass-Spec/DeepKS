import json, os, pathlib, re, warnings
from termcolor import colored

# where_am_i = pathlib.Path(__file__).parent.resolve()
# os.chdir(where_am_i)

# with open("default_paths.cfg.json") as f:
#     default_paths = json.load(f)

# PRE_TRAINED_NN = default_paths["PRE_TRAINED_NN"]
# PRE_TRAINED_GC = default_paths["PRE_TRAINED_GC"]

PRE_TRAINED_NN = PRE_TRAINED_GC = ""

from ..config.root_logger import get_logger

logger = get_logger()


def smart_get_latest():
    global PRE_TRAINED_NN, PRE_TRAINED_GC
    # List bin directory
    set_vars = []
    bin_ = os.path.join(pathlib.Path(__file__).parent.parent.resolve(), "bin")
    for pttrn in ["nn_weights", "gc_weights"]:
        max_version = -1
        one_matched = False
        for file in os.listdir(bin_):
            if v := re.search(r"(UNITTESTVERSION|)deepks_" + pttrn + r"\.((|-)\d+)\.cornichon", file):
                one_matched = True
                max_version = max(max_version, int(v.group(2)))
        if not one_matched:
            warnings.warn(colored(f"No pre-trained {pttrn} file found in {bin_}!", "yellow"), ResourceWarning)
        set_vars.append(os.path.join(bin_, "deepks_" + pttrn + "." + str(max_version) + ".cornichon"))
    PRE_TRAINED_NN, PRE_TRAINED_GC = tuple(set_vars)
<<<<<<< HEAD
    logger.info("Using latest pre-trained neural network: {PRE_TRAINED_NN}")
    logger.info("Using latest pre-trained group classifier: {PRE_TRAINED_GC}")
=======
    # print(colored(f"Info: Using latest pre-trained neural network: {PRE_TRAINED_NN}", "blue"))
    # print(colored(f"Info: Using latest pre-trained group classifier: {PRE_TRAINED_GC}", "blue"))
>>>>>>> 42b5e316


smart_get_latest()<|MERGE_RESOLUTION|>--- conflicted
+++ resolved
@@ -33,13 +33,8 @@
             warnings.warn(colored(f"No pre-trained {pttrn} file found in {bin_}!", "yellow"), ResourceWarning)
         set_vars.append(os.path.join(bin_, "deepks_" + pttrn + "." + str(max_version) + ".cornichon"))
     PRE_TRAINED_NN, PRE_TRAINED_GC = tuple(set_vars)
-<<<<<<< HEAD
-    logger.info("Using latest pre-trained neural network: {PRE_TRAINED_NN}")
-    logger.info("Using latest pre-trained group classifier: {PRE_TRAINED_GC}")
-=======
-    # print(colored(f"Info: Using latest pre-trained neural network: {PRE_TRAINED_NN}", "blue"))
-    # print(colored(f"Info: Using latest pre-trained group classifier: {PRE_TRAINED_GC}", "blue"))
->>>>>>> 42b5e316
+    logger.info(f"Using latest pre-trained neural network: {PRE_TRAINED_NN}")
+    logger.info(f"Using latest pre-trained group classifier: {PRE_TRAINED_GC}")
 
 
 smart_get_latest()