--- conflicted
+++ resolved
@@ -31,6 +31,7 @@
 
 from ..tools import schema_validation
 from ..tools.informative_tb import informative_exception
+from ..models.GroupClassifier import GroupClassifier
 
 
 class Capturing(list):
@@ -139,15 +140,6 @@
         logger.info("Inputs are valid!")
 
         # Create (load) multi-stage classifier
-<<<<<<< HEAD
-        logger.status("Loading previously trained models...")
-        with open(pre_trained_gc, "rb") as f:
-            group_classifier: SKGroupClassifier = pickle.load(f)
-        individual_classifiers: IndividualClassifiers = IndividualClassifiers.load_all(
-            pre_trained_nn, target_device=device
-        )
-        msc = MultiStageClassifier(group_classifier, individual_classifiers)
-=======
         print(colored("Status: Loading previously trained models...", "green"))
 
         if (pre_trained_nn or pre_trained_gc) and pre_trained_msc:
@@ -174,12 +166,11 @@
                 }
         else:
             with open(join_first(1, pre_trained_gc), "rb") as f:
-                group_classifier: SKGroupClassifier = pickle.load(f)
+                group_classifier: GroupClassifier = pickle.load(f)
             individual_classifiers: IndividualClassifiers = IndividualClassifiers.load_all(
                 join_first(1, pre_trained_nn), target_device=device
             )
             msc = MultiStageClassifier(group_classifier, individual_classifiers)
->>>>>>> 42b5e316
         # nn_sample = list(individual_classifiers.interfaces.values())[0]
         # summary_stringio = io.StringIO()
         # FAKE_BATCH_SIZE = 101
