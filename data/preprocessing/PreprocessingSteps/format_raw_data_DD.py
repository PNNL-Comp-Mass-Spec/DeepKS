import pathlib, os, traceback
from numbers import Number
from typing import Union

where_am_i = pathlib.Path(__file__).parent.resolve()
os.chdir(where_am_i)

import pandas as pd
import sys
from ....config import cfg
from ....tools.bipartite_derangement import get_groups_derangement4
import random
import re
import json

mode = cfg.get_mode()
random.seed(0)


def my_pop(df, index):
    """
    Based on https://stackoverflow.com/a/58548326
    """
    row = df.iloc[index]
    df.drop(index, inplace=True)
    return row


def get_input_dataframe(input_fn, kin_seq_file, distance_matrix_file, config):
    try:
        assert "held_out_percentile" in config or (
            "dataframe_generation_mode" in config and config["dataframe_generation_mode"] == "tr-all"
        )
        assert "train_percentile" in config
        assert "dataframe_generation_mode" in config
        if "held_out_percentile" in config:
            held_out_percentile = config["held_out_percentile"]
        else:
            held_out_percentile = None
        train_percentile = config["train_percentile"]
        dataframe_generation_mode = config["dataframe_generation_mode"]
    except AssertionError:
        _, _, tb = sys.exc_info()
        tb_info = traceback.extract_tb(tb)
        file, line, func, text = tb_info[-1]

        print(
            f"An assertion error occurred in file {file}, on line {line}, in function {func}, in assertion « {text} »"
        )
        exit(1)

    all_data = (
        pd.read_csv(input_fn)
        .sort_values(by=["num_sites", "lab", "seq"], ascending=[False, True, True])
        .reset_index(drop=True)
        .applymap(lambda x: x.upper() if isinstance(x, str) else x)
    )
    if dataframe_generation_mode == "tr-val-te":
        for ML_set, percentile in [
            ("../te_kins.json", held_out_percentile),
            ("../vl_kins.json", held_out_percentile),
            ("../tr_kins.json", train_percentile),
        ]:
            kins = [x.replace("(", "").replace(")", "").replace("*", "") for x in json.load(open(ML_set, "r"))]
            all_df = (
                pd.merge(
                    pd.DataFrame({"lab_updated": kins, "uniprot_id": [x.split("|")[1] for x in kins]}),
                    all_data,
                    how="left",
                    on="uniprot_id",
                )
                .drop("lab", axis=1, inplace=False)
                .rename(columns={"lab_updated": "lab"}, inplace=False)
            )
            get_input_dataframe_helper(all_df, input_fn, kin_seq_file, distance_matrix_file, percentile)

    elif dataframe_generation_mode == "tr-all":
        get_input_dataframe_helper(
            section_df=all_data,
            input_fn=input_fn,
            kin_seq_file=kin_seq_file,
            percentile=train_percentile,
            distance_matrix_file=distance_matrix_file,
            write_file=True,
        )

    else:
        raise ValueError("`dataframe_generation_mode` is not one of `tr-val-te` or `tr-all`.")


def get_input_dataframe_helper(
    section_df: pd.DataFrame,
    input_fn: str,
    kin_seq_file: str,
    percentile: Union[int, float],
    distance_matrix_file: str,
    write_file=True,
):
    all_data = section_df.sort_values(by=["num_sites", "lab", "uniprot_id"], ascending=[False, True, True]).reset_index(
        drop=True
    )
    start_dict = {}
    end_dict = {}
    for i, r in all_data.iterrows():
        if r["lab"] + "|" + r["uniprot_id"] not in start_dict:
            start_dict[r["lab"] + "|" + r["uniprot_id"]] = i
        end_dict[r["lab"] + "|" + r["uniprot_id"]] = i

    sizes = []
    order = []
    to_pop_inds = []

    print("Status: Assigning target and decoy with bipartite graph algorithm.")
    max_seen_end = 0
    max_seen_start = 0
    for kin in start_dict:
        if (end_dict[kin] <= max_seen_end and max_seen_end != 0) or (start_dict[kin] <= max_seen_start and max_seen_start != 0):
            raise ValueError()
        max_seen_end = end_dict[kin]
        max_seen_start = start_dict[kin]
        k = end_dict[kin] - start_dict[kin] + 1
        sizes.append(k)
        order.append(kin)
        # assert(sum(sizes) == len(to_pop_inds))

    # decoy = my_pop(all_data, to_pop_inds).reset_index(drop=True)
    target = all_data.copy()
    decoy = all_data.copy()

    target["original_kinase"] = target["lab"]
    decoy["original_kinase"] = decoy["lab"]

    derangement = json.load(open("/home/ubuntu/DeepKS/data/preprocessing/.gitig-derangement.json"))
    # derangement = [
    #     x if x is not None else len(decoy)
    #     for x in get_groups_derangement4(order, sizes, kin_seq_file, distance_matrix_file, percentile)
    # ]
    decoy.loc[len(decoy)] = ["NOLAB", "NOSITE", "NOSEQ", "NOID", "NONUM", "NOCLASS", "NOORIG", "NOORIGKIN"]  # type: ignore
    decoy_seqs = (
        decoy.iloc[derangement].reset_index().drop("index", axis=1).squeeze()
    )

    print("done processing derangement.\n")

    print("assembling final data...")
    decoy = pd.DataFrame(
        {
            "lab": decoy["lab"],
            "seq": decoy_seqs["seq"],
            "original_kinase": decoy_seqs["original_kinase"],
            "uniprot_id": decoy_seqs["uniprot_id"],
            "num_sites": decoy_seqs["num_sites"],
            "class": 0,
        }
    )
    decoy = decoy[(decoy["seq"] != "NOSEQ") & (~decoy["seq"].isna())]
    for i, r in decoy.iterrows():  # weak version
        assert r["lab"] != r["original_kinase"]
    all_data = pd.concat([target, decoy], ignore_index=True)
    # xl = pd.read_csv("../raw_data/relevant_GENE_KIN_ACC_ID.csv")
    # kin_name_dict = {str(kai) : str(k).upper() for k, kai in zip(xl['GENE'], xl['KIN_ACC_ID'])}

    kin_seqs_dict = pd.read_csv(kin_seq_file)
    kin_seqs_dict["kinase"] = (
        kin_seqs_dict["gene_name"].apply(lambda x: x.upper() if isinstance(x, str) else x)
        + "|"
        + kin_seqs_dict["kinase"]
    )
    kin_seqs_dict = kin_seqs_dict.set_index("kinase").to_dict()["kinase_seq"]

    all_data_w_seqs = pd.DataFrame(
        {
<<<<<<< HEAD
            "orig_lab_name": all_data["original_kinase"] + all_data['uniprot_id'],
=======
            "orig_lab_name": all_data["original_kinase"] + "|" + all_data["uniprot_id"],
>>>>>>> 975fd5bd
            "lab": all_data["lab"],
            "kin_seq": [kin_seqs_dict[k][:] for k in all_data["original_kinase"] + "|" + all_data["uniprot_id"]],
            "seq": all_data["seq"],
            "class": all_data["class"],
            "num_seqs": all_data["num_sites"],
        }
    )
    all_data_w_seqs.rename(columns={"lab": "lab_name", "kin_seq": "lab"}, inplace=True)
    num = int("".join([x if x.isdigit() else "" for x in input_fn]))

    extra = "" if mode == "no_alin" else "_alin"
    extra += f"_{percentile}"
    all_data_w_seqs = all_data_w_seqs.sort_values(
        by=["class", "lab_name", "orig_lab_name", "seq"], ascending=[False, True, True, True]
    )
    # orig_data = pd.read_csv(input_fn).sort_values(by=['num_sites', 'lab', 'seq'], ascending=[False, True, True]).reset_index(drop=True)
    # orig_data = orig_data[orig_data['seq'].isin(all_data_w_seqs['seq'])]
    if write_file:
        all_data_w_seqs.to_csv(
            fn := re.sub("([0-9]+)", f"{len(all_data_w_seqs)}", input_fn).replace(".csv", "")
            + f"_formatted{extra}.csv",
            index=False,
        )
        # orig_data.to_csv(fn.replace("_formatted", ""), index=False)
    print(f"Size: {len(all_data_w_seqs)}")
    # return all_data_w_seqs #orig_data


if __name__ == "__main__":
    if mode == "no_alin":
        kin_seq_file = "../../raw_data/kinase_seq_822.txt"
    else:
        raise RuntimeError("mode not supported")

    get_input_dataframe(
        "../../raw_data/raw_data_22473.csv",
        kin_seq_file,
        "../pairwise_mtx_826.csv",
        {
            "held_out_percentile": 95,
            "train_percentile": 65,
            "num_held_out_kins": 60,
            "dataframe_generation_mode": "pre",
        },
    )<|MERGE_RESOLUTION|>--- conflicted
+++ resolved
@@ -170,11 +170,7 @@
 
     all_data_w_seqs = pd.DataFrame(
         {
-<<<<<<< HEAD
-            "orig_lab_name": all_data["original_kinase"] + all_data['uniprot_id'],
-=======
             "orig_lab_name": all_data["original_kinase"] + "|" + all_data["uniprot_id"],
->>>>>>> 975fd5bd
             "lab": all_data["lab"],
             "kin_seq": [kin_seqs_dict[k][:] for k in all_data["original_kinase"] + "|" + all_data["uniprot_id"]],
             "seq": all_data["seq"],
