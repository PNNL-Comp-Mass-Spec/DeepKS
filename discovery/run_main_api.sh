--- conflicted
+++ resolved
@@ -4,15 +4,10 @@
 then 
     echo "Failed: please run this script from DeepKS/discovery/";
 else
-<<<<<<< HEAD
-    cd /root/ML/DeepKS_/
-    stdbuf -o0 python3 -m trace --ignore-dir /opt/conda/envs/py310/lib --trace --module DeepKS.api.main --scores -p in_order_json --cartesian-product --device cuda:7 -kf discovery/kinase_list_small.txt -sf discovery/site_list_small.txt
-=======
     SITE_SIZE=9870
     KIN_SIZE=200
     cd ../../
     # stdbuf -o0 python3 -m trace --ignore-dir /opt/conda/envs/py310/lib --trace --module 
     python3 -m DeepKS.api.main --suppress-seqs-in-output --scores --normalize --groups -p dictionary_json --cartesian-product --device cuda:1 -kf discovery/kinase_list_$KIN_SIZE.txt -sf discovery/site_list_$SITE_SIZE.txt --kin-info discovery/compact_kinase_info_$KIN_SIZE.json --site-info discovery/compact_site_info_$SITE_SIZE.json
 
->>>>>>> 6f46c778
 fi