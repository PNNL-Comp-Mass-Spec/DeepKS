{
    "default": {
        "linear_layer_sizes": [
<<<<<<< HEAD
            1
        ],
        "emb_dim_kin": 5,
        "emb_dim_site": 5,
=======
            50,
            25
        ],
        "emb_dim_kin": 22,
        "emb_dim_site": 22,
>>>>>>> 42b5e316
        "dropout_pr": 0.4,
        "site_param_dict": {
            "kernels": [
                8
            ],
            "out_lengths": [
                8
            ],
            "out_channels": [
<<<<<<< HEAD
                1
=======
                20
>>>>>>> 42b5e316
            ]
        },
        "kin_param_dict": {
            "kernels": [
                100
            ],
            "out_lengths": [
                8
            ],
            "out_channels": [
<<<<<<< HEAD
                1
=======
                20
>>>>>>> 42b5e316
            ]
        }
    }
}<|MERGE_RESOLUTION|>--- conflicted
+++ resolved
@@ -1,18 +1,11 @@
 {
     "default": {
         "linear_layer_sizes": [
-<<<<<<< HEAD
-            1
-        ],
-        "emb_dim_kin": 5,
-        "emb_dim_site": 5,
-=======
             50,
             25
         ],
         "emb_dim_kin": 22,
         "emb_dim_site": 22,
->>>>>>> 42b5e316
         "dropout_pr": 0.4,
         "site_param_dict": {
             "kernels": [
@@ -22,11 +15,7 @@
                 8
             ],
             "out_channels": [
-<<<<<<< HEAD
-                1
-=======
                 20
->>>>>>> 42b5e316
             ]
         },
         "kin_param_dict": {
@@ -37,11 +26,7 @@
                 8
             ],
             "out_channels": [
-<<<<<<< HEAD
-                1
-=======
                 20
->>>>>>> 42b5e316
             ]
         }
     }
