--- conflicted
+++ resolved
@@ -7,7 +7,6 @@
 
     write_splash("main_nn_trainer")
 
-<<<<<<< HEAD
 from ..config.root_logger import get_logger
 
 logger = get_logger()
@@ -16,10 +15,6 @@
 
 import pandas as pd, json, re, torch, tqdm, torch.utils, io, warnings, dill, argparse, torch.utils.data, more_itertools
 import socket, pathlib, os, itertools, functools, numpy as np, pickle
-=======
-import pandas as pd, json, re, torch, tqdm, torch.utils, io, warnings, dill, argparse, torch.utils.data
-import cloudpickle as pickle, socket, pathlib, os, itertools
->>>>>>> 42b5e316
 from .KinaseSubstrateRelationship import KinaseSubstrateRelationshipNN
 from ..tools.NNInterface import NNInterface
 from ..tools.tensorize import gather_data
@@ -161,12 +156,8 @@
     def get_group_dataframes(
         which_groups: list[str],
         Xy_formatted_input_file: str,
-<<<<<<< HEAD
         group_classifier: GroupClassifier,
         group_classifier_method: Callable[[GroupClassifier, Union[np.ndarray, list[str]]], list[GCPrediction]],
-=======
-        group_classifier=None,
->>>>>>> 42b5e316
         cartesian_product: bool = False,
     ):
         which_groups_ordered = sorted(list(set(which_groups)))
@@ -177,43 +168,12 @@
         else:
             with open(Xy_formatted_input_file, "r") as f:
                 Xy = json.load(f)
-<<<<<<< HEAD
 
         group_by = "site" if isinstance(group_classifier, SiteGroupClassifier) else "kin"
         col = "Site Sequence" if group_by == "site" else "Gene Name of Provided Kin Seq"
         Xy["Group"] = group_classifier_method(group_classifier, [x for x in Xy[col]])
         if which_groups_ordered == ["All - Use Preds"]:
             which_groups_ordered = sorted(list(set(Xy["Group"])))
-=======
-        if group_classifier is None or symbol_to_grp_dict:  # Training
-            print(colored("Warning: Using ground truth groups. (Normal for training/val/simulated GC)", "yellow"))
-            Xy["Group"] = [
-                symbol_to_grp_dict[x] for x in Xy["Gene Name of Kin Corring to Provided Sub Seq"].apply(DEL_DECOR)
-            ]
-        else:  # Evaluation CHECK
-            if (
-                "Gene Name of Kin Corring to Provided Sub Seq" in Xy.columns
-                if isinstance(Xy, pd.DataFrame)
-                else "Gene Name of Kin Corring to Provided Sub Seq" in Xy.keys()
-            ):  # Test
-                Xy["Group"] = (
-                    group_classifier.predict([DEL_DECOR(x) for x in Xy["Gene Name of Kin Corring to Provided Sub Seq"]])
-                    if hasattr(group_classifier, "predict")
-                    else [
-                        group_classifier[xx]
-                        for xx in [DEL_DECOR(x) for x in Xy["Gene Name of Kin Corring to Provided Sub Seq"]]
-                    ]
-                )
-            else:  # Prediction
-                Xy["Group"] = (
-                    group_classifier.predict(Xy["Gene Name of Kin Corring to Provided Sub Seq"].apply(DEL_DECOR))
-                    if hasattr(group_classifier, "predict")
-                    else [
-                        group_classifier[xx]
-                        for xx in [DEL_DECOR(x) for x in Xy["Gene Name of Kin Corring to Provided Sub Seq"]]
-                    ]
-                )
->>>>>>> 42b5e316
         group_df: dict[str, Union[pd.DataFrame, dict]]
         if not cartesian_product:
             Xy["pair_id"] = [f"Pair # {i}" for i in range(len(Xy))]
@@ -352,7 +312,6 @@
         which_groups: list[str],
         group_classifier: GroupClassifier,
         Xy_formatted_input_file: str,
-<<<<<<< HEAD
         device: torch.device,
         info_dict_passthrough={},
         seen_groups_passthrough=[],
@@ -368,29 +327,6 @@
             if simulated_acc == 1
             else functools.partial(group_classifier.simulated_predict, simulated_acc=simulated_acc),
             cartesian_product=cartesian_product,
-=======
-        evaluation_kwargs={"verbose": False, "savefile": False, "metric": "acc"},
-        group_classifier=None,
-        info_dict_passthrough={},
-        seen_groups_passthrough=[],
-        bypass_gc={},
-        cartesian_product=False,
-    ) -> Generator[Tuple[str, torch.utils.data.DataLoader], Tuple[str, pd.DataFrame], None]:
-        assert len(info_dict_passthrough) == 0, "Info dict passthrough must be empty for passing in"
-        gen_te = self._run_dl_core(
-            which_groups,
-            Xy_formatted_input_file,
-            group_classifier=group_classifier,
-            cartesian_product=bool(
-                sum(
-                    [
-                        evaluation_kwargs["cartesian_product"] if "cartesian_product" in evaluation_kwargs else False,
-                        cartesian_product,
-                    ]
-                )
-            ),
-            symbol_to_grp_dict=bypass_gc,
->>>>>>> 42b5e316
         )
         count = 0
         for group_te, partial_group_df_te in gen_te:
@@ -411,22 +347,7 @@
                 device=device,
                 maxsize=MAX_SIZE_DS,
                 eval_batch_size=1,
-<<<<<<< HEAD
                 cartesian_product=cartesian_product,
-=======
-                cartesian_product=bool(
-                    sum(
-                        [
-                            (
-                                evaluation_kwargs["cartesian_product"]
-                                if "cartesian_product" in evaluation_kwargs
-                                else False
-                            ),
-                            cartesian_product,
-                        ]
-                    )
-                ),
->>>>>>> 42b5e316
             ):
                 info_dict_passthrough[group_te] = info_dict
                 info_dict_passthrough["on_chunk"] = info_dict["on_chunk"]
@@ -521,17 +442,8 @@
             for grp, loader in self.obtain_group_and_loader(
                 which_groups=["All - Use Preds"],
                 Xy_formatted_input_file=test_filename,
-<<<<<<< HEAD
                 group_classifier=group_classifier,
                 device=addl_args["device"],
-=======
-                group_classifier=pred_groups,
-                evaluation_kwargs={
-                    "predict_mode": True,
-                    "device": addl_args["device"],
-                    "cartesian_product": "test_json" in addl_args,
-                },
->>>>>>> 42b5e316
                 info_dict_passthrough=info_dict_passthrough,
                 cartesian_product=cartesian_product,
             ):
@@ -582,12 +494,8 @@
                     for grp, loader in self.obtain_group_and_loader(
                         which_groups=self.groups,
                         Xy_formatted_input_file=test_filename,
-<<<<<<< HEAD
                         group_classifier=group_classifier,
                         device=device,
-=======
-                        group_classifier=pred_groups,
->>>>>>> 42b5e316
                         info_dict_passthrough=grp_to_info_pass_through_info_dict,
                     )
                 }
@@ -625,7 +533,6 @@
     train_filename = args["train"]
     val_filename = args["val"]
     device = args["device"]
-<<<<<<< HEAD
 
     gc_file = args["pre_trained_gc"]
     with open(join_first(1, gc_file), "rb") as f:
@@ -637,10 +544,6 @@
         groups = group_classifier.all_groups
     else:
         raise ValueError("Groups must be a list or None.")
-=======
-    kin_fam_grp = pd.read_csv(kfg_file := join_first(1, args["kin_fam_grp"]))
-    groups: list[str] = list(args["groups"]) if args["groups"] is not None else kin_fam_grp["Group"].unique().tolist()
->>>>>>> 42b5e316
 
     assert device is not None
 
@@ -659,22 +562,11 @@
         grp_to_training_args = json.load(f)
         default_training_args = grp_to_training_args["default"]
 
-<<<<<<< HEAD
-    classifier = IndividualClassifiers(
-        grp_to_model_args={group: deepcopy(default_grp_to_model_args) for group in groups},
-        grp_to_interface_args={group: deepcopy(default_grp_to_interface_args) for group in groups},
-        grp_to_training_args={group: deepcopy(default_training_args) for group in groups},
-        device=device,
-        args=args,
-        groups=groups,
-    )
-=======
     gtma = {group: grp_to_model_args.get(group, deepcopy(default_grp_to_model_args)) for group in groups}
     gtia = {group: grp_to_interface_args.get(group, deepcopy(default_grp_to_interface_args)) for group in groups}
     gtta = {group: grp_to_training_args.get(group, deepcopy(default_training_args)) for group in groups}
 
     classifier = IndividualClassifiers(gtma, gtia, gtta, str(device), args, groups, kfg_file)
->>>>>>> 42b5e316
 
     logger.status("About to Train")
     assert val_filename is not None
@@ -705,13 +597,8 @@
         )
 
 
-<<<<<<< HEAD
 def parse_args() -> dict[str, Union[str, None]]:
     logger.status("Parsing Arguments")
-=======
-def parse_args() -> dict[str, Union[str, None, list[str]]]:
-    print(colored("Progress: Parsing Arguments", "green"))
->>>>>>> 42b5e316
 
     parser = argparse.ArgumentParser()
 
