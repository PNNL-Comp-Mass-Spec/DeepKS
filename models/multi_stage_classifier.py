--- conflicted
+++ resolved
@@ -24,7 +24,6 @@
 from ..tools import make_fasta as dist_mtx_maker
 from sklearn.neural_network import MLPClassifier
 from termcolor import colored
-<<<<<<< HEAD
 from .GroupClassifier import GroupClassifier
 
 from .individual_classifiers import IndividualClassifiers
@@ -32,8 +31,6 @@
 pd.set_option("display.max_columns", 100)
 pd.set_option("display.max_rows", 100000)
 pd.set_option("display.width", 240)
-=======
->>>>>>> 42b5e316
 
 where_am_i = pathlib.Path(__file__).parent.resolve()
 os.chdir(where_am_i)
@@ -97,11 +94,7 @@
             true_symbol_to_grp_dict = None
 
         ### Get group predictions
-<<<<<<< HEAD
         unq_symbols = input_file["Site Sequence" if group_on != "kin" else "Kinase Sequence"].drop_duplicates()
-=======
-        unq_symbols = input_file["Gene Name of Kin Corring to Provided Sub Seq"].drop_duplicates()
->>>>>>> 42b5e316
         unq_symbols_inds = unq_symbols.index.tolist()
         unq_symbols = unq_symbols.tolist()
 
@@ -117,15 +110,13 @@
 
         ### Perform Real Accuracy
         # embedded_unq_symbols = [SiteClassifier.one_hot_aa_embedding(s) for s in unq_symbols]
-        groups_prediction = self.group_classifier.__class__.predict(self.group_classifier, unq_symbols)
+        groups_prediction = self.group_classifier.__class__.predict(
+            self.group_classifier, [str(x) for x in unq_symbols]
+        )
         pred_grp_dict = {symbol: grp for symbol, grp in zip(unq_symbols, groups_prediction)}
         self.pred_grp_dict = pred_grp_dict
-<<<<<<< HEAD
         # true_grp_dict = {symbol: grp for symbol, grp in zip(unq_symbols, groups_true)}
 
-=======
-        true_grp_dict = {symbol: grp for symbol, grp in zip(unq_symbols, groups_true)}
->>>>>>> 42b5e316
         ### Perform Simulated 100% Accuracy
         # sim_ac = 1
         # wrong_inds = set()
@@ -171,111 +162,12 @@
                 addl_args,
                 self.group_classifier,
                 True,
-                device,
+                torch.device(device),
                 get_emp_eqn=get_emp_eqn,
                 cartesian_product=cartesian_product,
             )
 
         return res
-
-    def predict(
-        self,
-        kinase_seqs: list[str],
-        kin_info: dict,
-        site_seqs: list[str],
-        site_info: dict,
-        predictions_output_format: str = "inorder",
-        suppress_seqs_in_output: bool = False,
-        device: str = "cpu",
-        scores: bool = False,
-        normalize_scores: bool = False,
-        cartesian_product: bool = False,
-        group_output: bool = False,
-        bypass_group_classifier: list[str] = [],
-        convert_raw_to_prob=True,
-    ):
-        temp_df = pd.DataFrame({"kinase": kinase_seqs}).drop_duplicates(keep="first").reset_index()
-        seq_to_id = {seq: "KINID" + str(idx) for idx, seq in zip(temp_df.index, temp_df["kinase"])}
-        id_to_seq = {v: k for k, v in seq_to_id.items()}
-        assert len(seq_to_id) == len(id_to_seq), "Error: seq_to_id and id_to_seq are not the same length"
-
-        data_dict = {
-            "Gene Name of Provided Kin Seq": ["N/A"],
-            "Gene Name of Kin Corring to Provided Sub Seq": [seq_to_id[k] for k in kinase_seqs],
-            "Kinase Sequence": kinase_seqs,
-            "Site Sequence": site_seqs,
-            "pair_id": [
-                f"Pair # {i}" for i in range(len(kinase_seqs) * len(site_seqs) if cartesian_product else len(site_seqs))
-            ],
-            "Class": [-1],
-            "Num Seqs in Orig Kin": ["N/A"],
-        }
-
-        data_dict = (data_dict | {"known_groups": bypass_group_classifier}) if bypass_group_classifier else data_dict
-
-        with tf.NamedTemporaryFile("w") as f:
-            print(
-                colored("Status: Aligning Novel Kinase Sequences (for the purpose of the group classifier).", "green")
-            )
-            self.align_novel_kin_seqs(
-                id_to_seq
-            )  # existing_seqs = pd.read_csv("../data/raw_data/kinase_seqs_494.csv").index.tolist()
-            print(colored("Status: Done Aligning Novel Kinase Sequences.", "green"))
-            if cartesian_product:
-                with open(f.name, "w") as f2:
-                    f2.write(json.dumps(data_dict, indent=3))
-                res = self.evaluation_preparation(
-                    {"test_json": f.name, "device": device},
-                    f.name,
-                    predict_mode=True,
-                    bypass_group_classifier=bypass_group_classifier,
-                    get_emp_eqn=convert_raw_to_prob,
-                )
-            else:
-                efficient_to_csv(data_dict, f.name)
-                # The "meat" of the prediction process.
-                res = self.evaluation_preparation(
-                    {"test": f.name, "device": device}, f.name, predict_mode=True, get_emp_eqn=convert_raw_to_prob
-                )
-            assert isinstance(res, list), "res is not a list"
-            assert res is not None, "res is None"
-            emp_eqns = [x[1][3] for x in res]
-            group_predictions = [x[1][2] for x in res]
-            numerical_scores = [x[1][1] for x in res]
-            pred_ids = [x[0] for x in res]
-            if normalize_scores:
-                max_ = max(numerical_scores)
-                min_ = min(numerical_scores)
-                numerical_scores = [(x - min_) / (max_ - min_) for x in numerical_scores]
-            if convert_raw_to_prob:
-                assert len(emp_eqns) == len(numerical_scores), "emp_eqns and numerical_scores are not the same length"
-                mapped_numerical_scores = []
-                for pred_id, x, emp_eqn in zip(pred_ids, numerical_scores, emp_eqns):
-                    if isinstance(emp_eqn, Callable):
-                        mapped_numerical_scores.append(emp_eqn([x])[0])
-                    else:
-                        warnings.warn(
-                            colored(f"No empirical equation found for query {pred_id}. Returning raw score.", "yellow"),
-                            UserWarning,
-                        )
-                        mapped_numerical_scores.append(x)
-            boolean_predictions = ["False Phos. Pair" if not x[1][0] else "True Phos. Pair" for x in res]
-
-            print(colored("Status: Predictions Complete!", "green"))
-            return self._package_results(
-                predictions_output_format,
-                kin_info,
-                site_info,
-                kinase_seqs,
-                site_seqs,
-                cartesian_product,
-                boolean_predictions,
-                numerical_scores,
-                group_predictions,
-                scores,
-                group_output,
-                suppress_seqs_in_output,
-            )
 
     @staticmethod
     def _package_results(
@@ -412,7 +304,6 @@
         else:
             return ret
 
-<<<<<<< HEAD
     def predict(
         self,
         kinase_seqs: list[str],
@@ -425,7 +316,7 @@
         scores: bool = False,
         normalize_scores: bool = False,
         cartesian_product: bool = False,
-        group_on: str = "site",
+        group_on: Literal["site", "kin"] = "site",
         group_output: bool = False,
         bypass_group_classifier: list[str] = [],
         convert_raw_to_prob=True,
@@ -512,74 +403,64 @@
             suppress_seqs_in_output,
         )
 
-=======
->>>>>>> 42b5e316
-    def align_novel_kin_seqs(
-        self,
-        kin_id_to_seq: dict[str, str],
-        existing_seqs=["../data/raw_data/kinase_seq_826.csv", "../data/raw_data/kinase_seq_494.csv"],
-    ) -> None:
-        train_kin_list = self.group_classifier.X_train
-        existing_seqs_to_known_ids = pd.concat(
-            [pd.read_csv(existing_seq) for existing_seq in existing_seqs], ignore_index=True
-        )  # TODO - fix variable names
-        existing_seqs_to_known_ids.drop(columns=["symbol"], inplace=True)
-        existing_seqs_to_known_ids.drop_duplicates(inplace=True, keep="first")
-        existing_seqs_to_known_ids["Symbol"] = (
-            existing_seqs_to_known_ids["gene_name"] + "|" + existing_seqs_to_known_ids["kinase"]
-        )
-        new_filename = existing_seqs = f"../data/raw_data/kinase_seq_{len(existing_seqs_to_known_ids)}.csv"
-        existing_seqs_to_known_ids.to_csv(new_filename, index=False)
-        existing_seqs_to_known_ids = existing_seqs_to_known_ids.set_index("kinase_seq").to_dict()["Symbol"]
-        val_kin_list = [x for x in kin_id_to_seq if kin_id_to_seq[x] not in existing_seqs_to_known_ids]
-        if len(val_kin_list) == 0:
-            logger.info("Leveraging pre-computed pairwise alignment scores!")
-        additional_name_dict = {
-            x: existing_seqs_to_known_ids[kin_id_to_seq[x]]
-            for x in kin_id_to_seq
-            if kin_id_to_seq[x] in existing_seqs_to_known_ids
-        }
-        novel_df = None
-        with tf.NamedTemporaryFile() as temp_df_in_file:
-            df_in = pd.DataFrame(
-                {"kinase": "", "kinase_seq": [kin_id_to_seq[v] for v in val_kin_list], "gene_name": val_kin_list}
-            )
-            df_in.to_csv(temp_df_in_file.name, index=False)
-            with tf.NamedTemporaryFile() as temp_fasta_known, tf.NamedTemporaryFile() as temp_fasta_novel, tf.NamedTemporaryFile() as combined_temp_fasta:
-                dist_mtx_maker.make_fasta(existing_seqs, temp_fasta_known.name)
-                dist_mtx_maker.make_fasta(temp_df_in_file.name, temp_fasta_novel.name)
-                with open(combined_temp_fasta.name, "w") as combined_fasta:
-                    with open(temp_fasta_known.name, "r") as known_fasta, open(
-                        temp_fasta_novel.name, "r"
-                    ) as novel_fasta:
-                        combined_fasta.write(known_fasta.read() + novel_fasta.read())
-
-                with tf.NamedTemporaryFile() as temp_mtx_out:
-                    novel_df = get_needle_pairwise_mtx(
-                        combined_fasta.name,
-                        temp_mtx_out.name,
-                        num_procs=6,
-                        restricted_combinations=[train_kin_list, val_kin_list],
-                    )
-        # novel_df.rename(
-        #     columns={"RET|PTC2|Q15300": "RET/PTC2|Q15300"} if "RET|PTC2|Q15300" in novel_df.columns else {},
-        #     inplace=True,
-        # )
-        for additional_name in additional_name_dict:
-            grp_pred.MTX[additional_name] = grp_pred.MTX[additional_name_dict[additional_name]]
-            grp_pred.MTX.loc[additional_name] = grp_pred.MTX.loc[additional_name_dict[additional_name]]
-
-        grp_pred.MTX = pd.concat([grp_pred.MTX[train_kin_list], novel_df])
-
-
-<<<<<<< HEAD
-def save_msc(msc: MultiStageClassifier):
-    with open(msc.save_path, "wb") as f:
-        pickle.dump(msc, f)
-
-
-=======
->>>>>>> 42b5e316
+    # def align_novel_kin_seqs(
+    #     self,
+    #     kin_id_to_seq: dict[str, str],
+    #     existing_seqs=["../data/raw_data/kinase_seq_826.csv", "../data/raw_data/kinase_seq_494.csv"],
+    # ) -> None:
+    #     train_kin_list = self.group_classifier.X_train
+    #     existing_seqs_to_known_ids = pd.concat(
+    #         [pd.read_csv(existing_seq) for existing_seq in existing_seqs], ignore_index=True
+    #     )  # TODO - fix variable names
+    #     existing_seqs_to_known_ids.drop(columns=["symbol"], inplace=True)
+    #     existing_seqs_to_known_ids.drop_duplicates(inplace=True, keep="first")
+    #     existing_seqs_to_known_ids["Symbol"] = (
+    #         existing_seqs_to_known_ids["gene_name"] + "|" + existing_seqs_to_known_ids["kinase"]
+    #     )
+    #     new_filename = existing_seqs = f"../data/raw_data/kinase_seq_{len(existing_seqs_to_known_ids)}.csv"
+    #     existing_seqs_to_known_ids.to_csv(new_filename, index=False)
+    #     existing_seqs_to_known_ids = existing_seqs_to_known_ids.set_index("kinase_seq").to_dict()["Symbol"]
+    #     val_kin_list = [x for x in kin_id_to_seq if kin_id_to_seq[x] not in existing_seqs_to_known_ids]
+    #     if len(val_kin_list) == 0:
+    #         logger.info("Leveraging pre-computed pairwise alignment scores!")
+    #     additional_name_dict = {
+    #         x: existing_seqs_to_known_ids[kin_id_to_seq[x]]
+    #         for x in kin_id_to_seq
+    #         if kin_id_to_seq[x] in existing_seqs_to_known_ids
+    #     }
+    #     novel_df = None
+    #     with tf.NamedTemporaryFile() as temp_df_in_file:
+    #         df_in = pd.DataFrame(
+    #             {"kinase": "", "kinase_seq": [kin_id_to_seq[v] for v in val_kin_list], "gene_name": val_kin_list}
+    #         )
+    #         df_in.to_csv(temp_df_in_file.name, index=False)
+    #         with tf.NamedTemporaryFile() as temp_fasta_known, tf.NamedTemporaryFile() as temp_fasta_novel, tf.NamedTemporaryFile() as combined_temp_fasta:
+    #             dist_mtx_maker.make_fasta(existing_seqs, temp_fasta_known.name)
+    #             dist_mtx_maker.make_fasta(temp_df_in_file.name, temp_fasta_novel.name)
+    #             with open(combined_temp_fasta.name, "w") as combined_fasta:
+    #                 with open(temp_fasta_known.name, "r") as known_fasta, open(
+    #                     temp_fasta_novel.name, "r"
+    #                 ) as novel_fasta:
+    #                     combined_fasta.write(known_fasta.read() + novel_fasta.read())
+
+    #             with tf.NamedTemporaryFile() as temp_mtx_out:
+    #                 novel_df = get_needle_pairwise_mtx(
+    #                     combined_fasta.name,
+    #                     temp_mtx_out.name,
+    #                     num_procs=6,
+    #                     restricted_combinations=[train_kin_list, val_kin_list],
+    #                 )
+    #     # novel_df.rename(
+    #     #     columns={"RET|PTC2|Q15300": "RET/PTC2|Q15300"} if "RET|PTC2|Q15300" in novel_df.columns else {},
+    #     #     inplace=True,
+    #     # )
+    #     for additional_name in additional_name_dict:
+    #         grp_pred.MTX[additional_name] = grp_pred.MTX[additional_name_dict[additional_name]]
+    #         grp_pred.MTX.loc[additional_name] = grp_pred.MTX.loc[additional_name_dict[additional_name]]
+
+    #     grp_pred.MTX = pd.concat([grp_pred.MTX[train_kin_list], novel_df])
+
+
 # def get_group_classifier():
 #     args = parse_args()
 #     with open(str(args["gc_params"]), "r") as f:
@@ -689,7 +570,6 @@
     return args
 
 
-<<<<<<< HEAD
 def smart_save_msc(msc: MultiStageClassifier):
     bin_ = os.path.join(pathlib.Path(__file__).parent.parent.resolve(), "bin")
     max_version = 0
@@ -706,68 +586,65 @@
     return MultiStageClassifier(gc, nn)
 
 
-def get_multi_stage_classifier(load_gc=True):
-    run_args = parsing()
-    assert (
-        run_args.get("load") is not None or run_args.get("load_include_eval") is not None
-    ), "For now, multi-stage classifier must be run with --load or --load-include-eval."
-
-    assert run_args["device"] is not None
-    individual_classifiers_ = IndividualClassifiers.load_all(
-        run_args["load_include_eval"] if run_args["load_include_eval"] is not None else run_args["load"],
-        str(run_args["device"]),
-    )
-=======
-def get_multi_stage_classifier(load_gc=False):
->>>>>>> 42b5e316
-    if not load_gc:
-        train_kins, val_kins, _, train_true, val_true, _ = grp_pred.get_ML_sets(
-            *(
-                [
-                    join_first(0, x)
-                    for x in [
-                        "../data/preprocessing/pairwise_mtx_826.csv",
-                        "../data/preprocessing/tr_kins.json",
-                        "../data/preprocessing/vl_kins.json",
-                        "../data/preprocessing/te_kins.json",
-                        "../data/preprocessing/kin_to_fam_to_grp_826.csv",
-                    ]
-                ]
-                + [None]
-            ),
-            verbose=False,
-        )
-
-        train_kins, train_true = np.array(train_kins + val_kins), np.array(train_true + val_true)
-
-        group_classifier = grp_pred.SKGroupClassifier(
-            X_train=train_kins,
-            y_train=train_true,
-            classifier=MLPClassifier,
-            hyperparameters={
-                "activation": "identity",
-                "max_iter": 500,
-                "learning_rate": "adaptive",
-                "hidden_layer_sizes": (1000, 500, 100, 50),
-                "random_state": 42,
-                "alpha": 1e-7,
-            },
-        )
-
-        ### Use KNN instead
-        # group_classifier = grp_pred.SKGroupClassifier(
-        #     X_train=train_kins,
-        #     y_train=train_true,
-        #     classifier=KNeighborsClassifier,
-        #     hyperparameters={"metric": "chebyshev", "n_neighbors": 1},
-        # )
-
-    else:
-        group_classifier = pickle.load(
-            open(join_first(1, "bin/deepks_gc_weights.-1.cornichon"), "rb")
-        )  # FIXME Not general enough
-
-    return group_classifier
+# def get_multi_stage_classifier(load_gc=True):
+#     run_args = parsing()
+#     assert (
+#         run_args.get("load") is not None or run_args.get("load_include_eval") is not None
+#     ), "For now, multi-stage classifier must be run with --load or --load-include-eval."
+
+#     assert run_args["device"] is not None
+#     individual_classifiers_ = IndividualClassifiers.load_all(
+#         run_args["load_include_eval"] if run_args["load_include_eval"] is not None else run_args["load"],
+#         str(run_args["device"]),
+#     )
+#     if not load_gc:
+#         train_kins, val_kins, _, train_true, val_true, _ = grp_pred.get_ML_sets(
+#             *(
+#                 [
+#                     join_first(0, x)
+#                     for x in [
+#                         "../data/preprocessing/pairwise_mtx_826.csv",
+#                         "../data/preprocessing/tr_kins.json",
+#                         "../data/preprocessing/vl_kins.json",
+#                         "../data/preprocessing/te_kins.json",
+#                         "../data/preprocessing/kin_to_fam_to_grp_826.csv",
+#                     ]
+#                 ]
+#                 + [None]
+#             ),
+#             verbose=False,
+#         )
+
+#         train_kins, train_true = np.array(train_kins + val_kins), np.array(train_true + val_true)
+
+#         group_classifier = grp_pred.SKGroupClassifier(
+#             X_train=train_kins,
+#             y_train=train_true,
+#             classifier=MLPClassifier,
+#             hyperparameters={
+#                 "activation": "identity",
+#                 "max_iter": 500,
+#                 "learning_rate": "adaptive",
+#                 "hidden_layer_sizes": (1000, 500, 100, 50),
+#                 "random_state": 42,
+#                 "alpha": 1e-7,
+#             },
+#         )
+
+#         ### Use KNN instead
+#         # group_classifier = grp_pred.SKGroupClassifier(
+#         #     X_train=train_kins,
+#         #     y_train=train_true,
+#         #     classifier=KNeighborsClassifier,
+#         #     hyperparameters={"metric": "chebyshev", "n_neighbors": 1},
+#         # )
+
+#     else:
+#         group_classifier = pickle.load(
+#             open(join_first(1, "bin/deepks_gc_weights.-1.cornichon"), "rb")
+#         )  # FIXME Not general enough
+
+#     return group_classifier
 
 
 def efficient_to_csv(data_dict, outfile):
@@ -794,39 +671,9 @@
             lines_written += 1
 
 
-def smart_save_msc(msc: MultiStageClassifier):
-    bin_ = os.path.join(pathlib.Path(__file__).parent.parent.resolve(), "bin")
-    max_version = 0
-    for file in os.listdir(bin_):
-        if v := re.search(r"(UNITTESTVERSION|)deepks_msc_weights\.((|-)\d+)\.cornichon", file):
-            max_version = max(max_version, int(v.group(2)) + 1)
-    save_path = os.path.join(bin_, f"deepks_msc_weights.{max_version}.cornichon")
-    print(colored(f"Status: Serializing and Saving Group Classifier to Disk. ({save_path})", "green"))
-    with open(save_path, "wb") as f:
-        pickle.dump(msc, f)
-
-
-def combine_ic_and_gc(nn: IndividualClassifiers, gc) -> MultiStageClassifier:
-    return MultiStageClassifier(gc, nn)
-
-
 if __name__ == "__main__":
-<<<<<<< HEAD
-    import jsonpickle
-
-    # get_group_classifier()
-    os.chdir("/Users/druc594/Library/CloudStorage/OneDrive-PNNL/Desktop/DeepKS_/DeepKS")
-
-    with open("models/json-serialized-kmeans-model-train-dat-only.json", "rb") as f2:
-        s = f2.read()
-        gc = jsonpickle.decode(s)
-
-    nn = IndividualClassifiers.load_all("bin/deepks_nn_weights.0.cornichon")
-=======
-    gc = get_multi_stage_classifier()
-    # smart_save_gc(gc)
-
     nn = IndividualClassifiers.load_all(join_first(1, "bin/deepks_nn_weights.11.cornichon"))
-
->>>>>>> 42b5e316
+    with open(join_first(1, "bin/deepks_gc_weights.2.cornichon"), "rb") as f:
+        gc: GroupClassifier = pickle.load(f)
+
     smart_save_msc(combine_ic_and_gc(nn, gc))