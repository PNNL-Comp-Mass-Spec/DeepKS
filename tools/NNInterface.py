--- conflicted
+++ resolved
@@ -124,7 +124,6 @@
         print_every=1,
         retain=False,
     ):
-<<<<<<< HEAD
         if not (isinstance(batch_num, str) or batch_num % print_every == 0):
             return
         if "validation" in paradigm.lower():
@@ -142,16 +141,6 @@
                 f" [{batch_num + 1 if isinstance(batch_num, int) else '-'}/{total_step}] | Loss {loss:.4f} |"
                 f" {expand_metric(metric)} {score:.2f}"
             ),
-=======
-        if not isinstance(batch_num, str) and batch_num % print_every != 0:
-            return
-        print(colored(f"{f'{paradigm} Info:':20}", "blue"), end="")
-        print(colored(f"Epoch [{epoch + 1}/{num_epochs}], ", "blue"), end="")
-        print(colored(f"Batch [{batch_num}/{total_step - 1}], ", "blue"), end="")
-        print(
-            colored(f"{paradigm} Loss: {loss:.4f}, {paradigm} {expand_metric(metric)}: {score:.2f}", "blue"),
-            end="\n" if retain else "\r",
->>>>>>> 42b5e316
         )
 
     def train(
@@ -172,14 +161,7 @@
             type(self.criterion) == torch.nn.BCEWithLogitsLoss or type(self.criterion) == torch.nn.CrossEntropyLoss
         ), "Loss function must be either `torch.nn.BCEWithLogitsLoss` or `torch.nn.CrossEntropyLoss`."
 
-<<<<<<< HEAD
         logger.status(f"Training {extra_description}")
-=======
-        print(
-            colored(f"Status: Training{extra_description}{'' if extra_description == '' else ' '}", "green"),
-            flush=True,
-        )
->>>>>>> 42b5e316
 
         lowest_loss = float("inf")
         total_step = float("nan")
@@ -190,11 +172,7 @@
         cycler = itertools.cycle(loader_generator)
         while not ((lowest_loss < threshold and epoch >= num_epochs) or epoch >= 2 * num_epochs):
             train_scores = []
-<<<<<<< HEAD
             losses = []
-=======
-            train_losses = []
->>>>>>> 42b5e316
             self.model.train()
 
             # Decrease learning rate, if so desired
@@ -203,7 +181,6 @@
                     param["lr"] *= lr_decay_amount
 
             # Batch loop
-<<<<<<< HEAD
             chunk_num = -1
             for (train_loader, _, _, _), info_dict in cycler:
                 chunk_num += 1
@@ -221,48 +198,6 @@
                     outputs = self.model.forward(*X)
                     outputs = outputs if outputs.size() != torch.Size([]) else outputs.reshape([1])
                     torch.cuda.empty_cache()
-=======
-            batch_num = 0
-            total_step = -1
-            for batch_num, (*X, labels) in enumerate(list(train_loader)):
-                total_step = len(train_loader)
-                X = [x.to(self.device) for x in X]
-                labels = labels.to(self.device)
-
-                # Forward pass
-                print(
-                    colored(f"{'Train Status:':20}Step A - Forward propogating." + " " * 20, "green"),
-                    flush=True,
-                    end="\r",
-                )
-                outputs = self.model.forward(*X)
-                outputs = outputs if outputs.size() != torch.Size([]) else outputs.reshape([1])
-                torch.cuda.empty_cache()
-
-                # Compute loss
-                print(
-                    colored(f"{'Train Status:':20}Step B - Computing loss." + " " * 20, "green"), flush=True, end="\r"
-                )
-                loss: torch.Tensor
-                match self.criterion:
-                    case torch.nn.CrossEntropyLoss():
-                        loss = self.criterion.__call__(outputs, labels.long())
-                    case torch.nn.BCEWithLogitsLoss():
-                        loss = self.criterion.__call__(outputs, labels.float())
-
-                # Backward and optimize
-                self.optimizer.zero_grad()
-                print(
-                    colored(f"{'Train Status:':20}Step C - Backpropogating." + " " * 20, "green"), flush=True, end="\r"
-                )
-                loss.backward()
-                print(
-                    colored(f"{'Train Status:':20}Step D - Stepping in ∇'s direction." + " " * 20, "green"),
-                    flush=True,
-                    end="\r",
-                )
-                self.optimizer.step()
->>>>>>> 42b5e316
 
                     # Compute loss
                     print(
@@ -297,7 +232,6 @@
                         torch.mean(loss).item(),
                         performance_score,
                         metric,
-<<<<<<< HEAD
                         print_every=1,
                         retain=True,
                     )
@@ -322,33 +256,6 @@
                 expand_metric(metric),
                 retain=True,
             )
-=======
-                        print_every=5,
-                        retain=True,
-                    )
-
-                lowest_loss = min(lowest_loss, loss.item())
-                train_scores.append(performance_score)
-                train_losses.append(loss.item())
-
-            avg_loss = sum(train_losses) / len(train_losses)
-            avg_train_perf = sum(train_scores) / len(train_scores)
-            self.report_progress(
-                "Train",
-                epoch,
-                num_epochs,
-                "EPOCH MEAN",
-                total_step if total_step in locals() else -1,
-                avg_loss,
-                avg_train_perf,
-                metric,
-                retain=True,
-            )
-
-            print(colored(f"{'Train Info:':20}Mean Train {expand_metric(metric)} ", "blue"), end="", flush=True)
-            print(colored(f"for Epoch [{epoch + 1}/{num_epochs}] was ", "blue"), end="", flush=True)
-            print(colored(f"{sum(train_scores)/len(train_scores):.3f}", "blue"), flush=True)
->>>>>>> 42b5e316
 
             score, all_outputs = -1, [-1]
             # Validate
@@ -361,18 +268,13 @@
 
             logger.status(f" ---------< Epoch {epoch + 1}/{num_epochs} Done >---------\n")
             epoch += 1
-<<<<<<< HEAD
             if pass_through_scores is not None and val_dl is not None:
                 pass_through_scores.append((score, len(all_outputs)))
             if chunk_num == -1:
-                warnings.warn(
+                logger.warning(
                     f"No data for {extra_description}, skipping training for this group. Neural network weights will"
                     " be random."
                 )
-=======
-        if pass_through_scores is not None and val_dl is not None:
-            pass_through_scores.append((score, len(all_outputs)))
->>>>>>> 42b5e316
 
     def predict(
         self,
@@ -459,22 +361,7 @@
                 X = [x.to(self.device) for x in X]
 
                 if not isinstance(ible, tqdm.tqdm):
-<<<<<<< HEAD
                     logger.vstatus(f"Status: Forward propogating through NN -- Batch [{b + 1}/{len(dll)}]")
-=======
-                    print(
-                        colored(
-                            (
-                                f"Status: Forward propogating through NN with device {self.device} -- Batch"
-                                f" [{b + 1}/{len(dll)}]"
-                            ),
-                            "green",
-                        ),
-                        end="\n",
-                        flush=True,
-                    )
-                    # print(" " * os.get_terminal_size().columns, end="\r", flush=True)
->>>>>>> 42b5e316
 
                 labels = labels.to(self.device)
                 outputs = self.model.forward(*X)
